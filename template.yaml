AWSTemplateFormatVersion: '2010-09-09'
Transform: AWS::Serverless-2016-10-31
Description: >
  Freelance Job/Task Platform
  
  Unified serverless freelance platform with single API Gateway.

Parameters:
  Environment:
    Type: String
    Default: dev
    AllowedValues: [dev, prod, staging-test]
    Description: Environment name

  UsersTableName:
    Type: String
    Default: dev-UsersTable
    Description: Name of the existing Users table

  BackupRetentionDays:
    Type: Number
    Default: 35
    Description: Number of days to retain DynamoDB backups
    MinValue: 1
    MaxValue: 35

  BackupScheduleExpression:
    Type: String
    Default: "cron(0 2 * * ? *)"
    Description: "Schedule expression for Cognito backup job (UTC)"
    AllowedPattern: "^cron\\(.*\\)$"

Globals:
  Function:
    Runtime: java17
    MemorySize: 1024
    Timeout: 30

Resources:
  ## =========================
  ## Freelance Platform API Gateway
  ## =========================
  FreelancePlatformApi:
    Type: AWS::Serverless::Api
    Properties:
      Name: !Sub "${Environment}-freelance-platform-api"
      StageName: !Sub "${Environment}"
      EndpointConfiguration: REGIONAL
      Cors:
        AllowMethods: "'GET,POST,PUT,DELETE,OPTIONS,PATCH'"
        AllowHeaders: "'Content-Type,X-Amz-Date,Authorization,X-Api-Key,X-Amz-Security-Token,X-User-ID,X-User-Email,X-User-Role,Accept,Accept-Language,Content-Language,X-Requested-With'"
        AllowOrigin: "'http://localhost:4200'"
        MaxAge: "'86400'"
        AllowCredentials: false
      BinaryMediaTypes:
        - "*/*"
      TracingEnabled: true
      Variables:
        ENVIRONMENT: !Ref Environment
      Tags:
        Environment: !Ref Environment
        Project: FreelancePlatform
      Auth:
        Authorizers:
          CognitoAuthorizer:
            UserPoolArn: !GetAtt UserPool.Arn
            IdentitySource: "$request.header.Authorization"
            AuthorizationScopes: []
      DefinitionBody:
        openapi: 3.0.1
        info:
          title: !Sub "${Environment}-freelance-platform-api"
          version: 1.0.0
        paths:
          "/job/{proxy+}":
            options:
              x-amazon-apigateway-integration:
                type: aws_proxy
                httpMethod: POST
                uri: !Sub "arn:aws:apigateway:${AWS::Region}:lambda:path/2015-03-31/functions/${JobRouterFunction.Arn}/invocations"
            get:
              security:
                - CognitoAuthorizer: []
              x-amazon-apigateway-integration:
                type: aws_proxy
                httpMethod: POST
                uri: !Sub "arn:aws:apigateway:${AWS::Region}:lambda:path/2015-03-31/functions/${JobRouterFunction.Arn}/invocations"
            post:
              security:
                - CognitoAuthorizer: []
              x-amazon-apigateway-integration:
                type: aws_proxy
                httpMethod: POST
                uri: !Sub "arn:aws:apigateway:${AWS::Region}:lambda:path/2015-03-31/functions/${JobRouterFunction.Arn}/invocations"
            put:
              security:
                - CognitoAuthorizer: []
              x-amazon-apigateway-integration:
                type: aws_proxy
                httpMethod: POST
                uri: !Sub "arn:aws:apigateway:${AWS::Region}:lambda:path/2015-03-31/functions/${JobRouterFunction.Arn}/invocations"
            delete:
              security:
                - CognitoAuthorizer: []
              x-amazon-apigateway-integration:
                type: aws_proxy
                httpMethod: POST
                uri: !Sub "arn:aws:apigateway:${AWS::Region}:lambda:path/2015-03-31/functions/${JobRouterFunction.Arn}/invocations"
          "/categories":
            options:
              x-amazon-apigateway-integration:
                type: aws_proxy
                httpMethod: POST
                uri: !Sub "arn:aws:apigateway:${AWS::Region}:lambda:path/2015-03-31/functions/${GetCategoriesFunction.Arn}/invocations"
            get:
              x-amazon-apigateway-auth: 
                type: NONE
              x-amazon-apigateway-integration:
                type: aws_proxy
                httpMethod: POST
                uri: !Sub "arn:aws:apigateway:${AWS::Region}:lambda:path/2015-03-31/functions/${GetCategoriesFunction.Arn}/invocations"
            post:
              security:
                - CognitoAuthorizer: []
              x-amazon-apigateway-integration:
                type: aws_proxy
                httpMethod: POST
                uri: !Sub "arn:aws:apigateway:${AWS::Region}:lambda:path/2015-03-31/functions/${CreateCategoryFunction.Arn}/invocations"
          "/admin/{proxy+}":
            options:
              x-amazon-apigateway-integration:
                type: aws_proxy
                httpMethod: POST
                uri: !Sub "arn:aws:apigateway:${AWS::Region}:lambda:path/2015-03-31/functions/${JobAdminRouterFunction.Arn}/invocations"
            get:
              security:
                - CognitoAuthorizer: []
              x-amazon-apigateway-integration:
                type: aws_proxy
                httpMethod: POST
                uri: !Sub "arn:aws:apigateway:${AWS::Region}:lambda:path/2015-03-31/functions/${JobAdminRouterFunction.Arn}/invocations"
            post:
              security:
                - CognitoAuthorizer: []
              x-amazon-apigateway-integration:
                type: aws_proxy
                httpMethod: POST
                uri: !Sub "arn:aws:apigateway:${AWS::Region}:lambda:path/2015-03-31/functions/${JobAdminRouterFunction.Arn}/invocations"
            put:
              security:
                - CognitoAuthorizer: []
              x-amazon-apigateway-integration:
                type: aws_proxy
                httpMethod: POST
                uri: !Sub "arn:aws:apigateway:${AWS::Region}:lambda:path/2015-03-31/functions/${JobAdminRouterFunction.Arn}/invocations"
            delete:
              security:
                - CognitoAuthorizer: []
              x-amazon-apigateway-integration:
                type: aws_proxy
                httpMethod: POST
                uri: !Sub "arn:aws:apigateway:${AWS::Region}:lambda:path/2015-03-31/functions/${JobAdminRouterFunction.Arn}/invocations"
        x-amazon-apigateway-gateway-responses:
          UNAUTHORIZED:
            statusCode: 401
            responseTemplates:
              "application/json": '{"message": "Unauthorized"}'
            responseParameters:
              "gatewayresponse.header.Access-Control-Allow-Origin": "'http://localhost:4200'"
              "gatewayresponse.header.Access-Control-Allow-Headers": "'Content-Type,Authorization,X-User-ID,X-User-Email,X-User-Role,Accept,X-Requested-With'"
              "gatewayresponse.header.Access-Control-Allow-Methods": "'GET,POST,PUT,DELETE,OPTIONS,PATCH'"
          ACCESS_DENIED:
            statusCode: 403
            responseTemplates:
              "application/json": '{"message": "Forbidden"}'
            responseParameters:
              "gatewayresponse.header.Access-Control-Allow-Origin": "'http://localhost:4200'"
              "gatewayresponse.header.Access-Control-Allow-Headers": "'Content-Type,Authorization,X-User-ID,X-User-Email,X-User-Role,Accept,X-Requested-With'"
              "gatewayresponse.header.Access-Control-Allow-Methods": "'GET,POST,PUT,DELETE,OPTIONS,PATCH'"
        components:
          securitySchemes:
            CognitoAuthorizer:
              type: apiKey
              name: Authorization
              in: header
              x-amazon-apigateway-authtype: cognito_user_pools
              x-amazon-apigateway-authorizer:
                type: cognito_user_pools
                providerARNs:
                  - !GetAtt UserPool.Arn

  ## =========================
  ## DynamoDB Tables
  ## =========================
  CategoriesTable:
    Type: AWS::DynamoDB::Table
    Properties:
      TableName: !Sub "${Environment}-CategoriesTable"
      BillingMode: PAY_PER_REQUEST
      PointInTimeRecoverySpecification:
        PointInTimeRecoveryEnabled: true
      AttributeDefinitions:
        - AttributeName: categoryId
          AttributeType: S
        - AttributeName: name
          AttributeType: S
      KeySchema:
        - AttributeName: categoryId
          KeyType: HASH
      GlobalSecondaryIndexes:
        - IndexName: NameIndex
          KeySchema:
            - AttributeName: name
              KeyType: HASH
          Projection:
            ProjectionType: ALL
      StreamSpecification:
        StreamViewType: NEW_AND_OLD_IMAGES
      SSESpecification:
        SSEEnabled: true
      Tags:
        - Key: Environment
          Value: !Ref Environment
        - Key: Project
          Value: FreelancePlatform
        - Key: Service
          Value: Categories

  JobsTable:
    Type: AWS::DynamoDB::Table
    Properties:
      TableName: !Sub "${Environment}-JobsTable"
      BillingMode: PAY_PER_REQUEST
      PointInTimeRecoverySpecification:
        PointInTimeRecoveryEnabled: true
      AttributeDefinitions:
        - AttributeName: jobId
          AttributeType: S
        - AttributeName: categoryId
          AttributeType: S
        - AttributeName: status
          AttributeType: S
        - AttributeName: ownerId
          AttributeType: S
        - AttributeName: datePosted
          AttributeType: S
        - AttributeName: expiryDate
          AttributeType: S
        - AttributeName: claimerId
          AttributeType: S
        - AttributeName: claimedAt
          AttributeType: S
      KeySchema:
        - AttributeName: jobId
          KeyType: HASH
      GlobalSecondaryIndexes:
        - IndexName: CategoryStatusIndex
          KeySchema:
            - AttributeName: categoryId
              KeyType: HASH
            - AttributeName: status
              KeyType: RANGE
          Projection:
            ProjectionType: ALL
        - IndexName: OwnerJobsIndex
          KeySchema:
            - AttributeName: ownerId
              KeyType: HASH
            - AttributeName: datePosted
              KeyType: RANGE
          Projection:
            ProjectionType: ALL
        - IndexName: StatusExpiryIndex
          KeySchema:
            - AttributeName: status
              KeyType: HASH
            - AttributeName: expiryDate
              KeyType: RANGE
          Projection:
            ProjectionType: ALL
        - IndexName: ClaimerJobsIndex
          KeySchema:
            - AttributeName: claimerId
              KeyType: HASH
            - AttributeName: claimedAt
              KeyType: RANGE
          Projection:
            ProjectionType: ALL
      TimeToLiveSpecification:
        AttributeName: ttl
        Enabled: true
      StreamSpecification:
        StreamViewType: NEW_AND_OLD_IMAGES
      SSESpecification:
        SSEEnabled: true
      Tags:
        - Key: Environment
          Value: !Ref Environment
        - Key: Project
          Value: FreelancePlatform
        - Key: Service
          Value: Jobs

  PaymentRecordsTable:
    Type: AWS::DynamoDB::Table
    Properties:
      TableName: !Sub "${Environment}-PaymentRecordsTable"
      BillingMode: PAY_PER_REQUEST
      PointInTimeRecoverySpecification:
        PointInTimeRecoveryEnabled: true
      AttributeDefinitions:
        - AttributeName: paymentId
          AttributeType: S
        - AttributeName: jobId
          AttributeType: S
        - AttributeName: userId
          AttributeType: S
        - AttributeName: paymentDate
          AttributeType: S
      KeySchema:
        - AttributeName: paymentId
          KeyType: HASH
      GlobalSecondaryIndexes:
        - IndexName: JobIdIndex
          KeySchema:
            - AttributeName: jobId
              KeyType: HASH
          Projection:
            ProjectionType: ALL
        - IndexName: UserIdIndex
          KeySchema:
            - AttributeName: userId
              KeyType: HASH
            - AttributeName: paymentDate
              KeyType: RANGE
          Projection:
            ProjectionType: ALL
      SSESpecification:
        SSEEnabled: true
      Tags:
        - Key: Environment
          Value: !Ref Environment
        - Key: Project
          Value: FreelancePlatform
        - Key: Service
          Value: Payments

  ClaimsTable:
    Type: AWS::DynamoDB::Table
    Properties:
      TableName: !Sub "${Environment}-ClaimsTable"
      BillingMode: PAY_PER_REQUEST
      PointInTimeRecoverySpecification:
        PointInTimeRecoveryEnabled: true
      AttributeDefinitions:
        - AttributeName: claimId
          AttributeType: S
        - AttributeName: jobId
          AttributeType: S
        - AttributeName: status
          AttributeType: S
        - AttributeName: claimerId
          AttributeType: S
        - AttributeName: claimedAt
          AttributeType: S
        - AttributeName: submissionDeadline
          AttributeType: S
      KeySchema:
        - AttributeName: claimId
          KeyType: HASH
      GlobalSecondaryIndexes:
        - IndexName: JobClaimsIndex
          KeySchema:
            - AttributeName: jobId
              KeyType: HASH
            - AttributeName: status
              KeyType: RANGE
          Projection:
            ProjectionType: ALL
        - IndexName: ClaimerClaimsIndex
          KeySchema:
            - AttributeName: claimerId
              KeyType: HASH
            - AttributeName: claimedAt
              KeyType: RANGE
          Projection:
            ProjectionType: ALL
        - IndexName: StatusDeadlineIndex
          KeySchema:
            - AttributeName: status
              KeyType: HASH
            - AttributeName: submissionDeadline
              KeyType: RANGE
          Projection:
            ProjectionType: ALL
      TimeToLiveSpecification:
        AttributeName: ttl
        Enabled: true
      StreamSpecification:
        StreamViewType: NEW_AND_OLD_IMAGES
      SSESpecification:
        SSEEnabled: true
      Tags:
        - Key: Environment
          Value: !Ref Environment
        - Key: Project
          Value: FreelancePlatform
        - Key: Service
          Value: Jobs

  ## =========================
  ## DynamoDB Backup Configuration (Single Plan for All Tables)
  ## =========================
  DynamoDBBackupVault:
    Type: AWS::Backup::BackupVault
    Properties:
      BackupVaultName: !Sub "${Environment}-DynamoDB-Backup-Vault"
      BackupVaultTags:
        Environment: !Ref Environment
        Project: FreelancePlatform
        Service: Backup

  DynamoDBBackupPlan:
    Type: AWS::Backup::BackupPlan
    Properties:
      BackupPlan:
        BackupPlanName: !Sub "${Environment}-DynamoDB-Backup-Plan"
        BackupPlanRule:
          - RuleName: DailyBackupRule
            TargetBackupVault: !Ref DynamoDBBackupVault
            ScheduleExpression: "cron(0 5 * * ? *)" # Daily at 5 AM UTC
            StartWindowMinutes: 60
            CompletionWindowMinutes: 180
            Lifecycle:
              DeleteAfterDays: !Ref BackupRetentionDays
            EnableContinuousBackup: true

  BackupServiceRole:
    Type: AWS::IAM::Role
    Properties:
      AssumeRolePolicyDocument:
        Version: '2012-10-17'
        Statement:
          - Effect: Allow
            Principal:
              Service: backup.amazonaws.com
            Action: sts:AssumeRole
      Path: /
      Policies:
        - PolicyName: DynamoDBBackupAccess
          PolicyDocument:
            Version: '2012-10-17'
            Statement:
              - Effect: Allow
                Action:
                  - dynamodb:DescribeTable
                  - dynamodb:ListTagsOfResource
                Resource: "*"
              - Effect: Allow
                Action:
                  - backup:StartBackupJob
                  - backup:GetBackupVaultAccessPolicy
                  - backup:PutBackupVaultAccessPolicy
                Resource: "*"

  ## =========================
  ## Cognito User Pool Backup System
  ## =========================
  CognitoBackupUserPoolTable:
    Type: AWS::DynamoDB::Table
    Properties:
      TableName: !Sub "${Environment}-CognitoBackupUserPool"
      BillingMode: PAY_PER_REQUEST
      PointInTimeRecoverySpecification:
        PointInTimeRecoveryEnabled: true
      AttributeDefinitions:
        - AttributeName: userId
          AttributeType: S
        - AttributeName: email
          AttributeType: S
        - AttributeName: backupTimestamp
          AttributeType: N
      KeySchema:
        - AttributeName: userId
          KeyType: HASH
        - AttributeName: backupTimestamp
          KeyType: RANGE
      GlobalSecondaryIndexes:
        - IndexName: EmailIndex
          KeySchema:
            - AttributeName: email
              KeyType: HASH
            - AttributeName: backupTimestamp
              KeyType: RANGE
          Projection:
            ProjectionType: ALL
      TimeToLiveSpecification:
        AttributeName: ttl
        Enabled: true
      SSESpecification:
        SSEEnabled: true
      Tags:
        - Key: Environment
          Value: !Ref Environment
        - Key: Project
          Value: FreelancePlatform
        - Key: Service
          Value: CognitoBackup

  CognitoBackupUserPoolSecondaryTable:
    Type: AWS::DynamoDB::Table
    Properties:
      TableName: !Sub "${Environment}-CognitoBackupUserPool-Secondary"
      BillingMode: PAY_PER_REQUEST
      PointInTimeRecoverySpecification:
        PointInTimeRecoveryEnabled: true
      AttributeDefinitions:
        - AttributeName: userId
          AttributeType: S
        - AttributeName: email
          AttributeType: S
        - AttributeName: backupTimestamp
          AttributeType: N
      KeySchema:
        - AttributeName: userId
          KeyType: HASH
        - AttributeName: backupTimestamp
          KeyType: RANGE
      GlobalSecondaryIndexes:
        - IndexName: EmailIndex
          KeySchema:
            - AttributeName: email
              KeyType: HASH
            - AttributeName: backupTimestamp
              KeyType: RANGE
          Projection:
            ProjectionType: ALL
      TimeToLiveSpecification:
        AttributeName: ttl
        Enabled: true
      SSESpecification:
        SSEEnabled: true
      Tags:
        - Key: Environment
          Value: !Ref Environment
        - Key: Project
          Value: FreelancePlatform
        - Key: Service
          Value: CognitoBackup

  #### CognitoBackup
  CognitoBackupFunction:
    Type: AWS::Serverless::Function
    Properties:
      FunctionName: !Sub "${Environment}-CognitoBackupFunction"
      CodeUri: cognito-backup/
      Handler: com.freelance.cognito.backup.CognitoBackupHandler::handleRequest
      Timeout: 300
      Environment:
        Variables:
          PRIMARY_BACKUP_TABLE: !Ref CognitoBackupUserPoolTable
          SECONDARY_BACKUP_TABLE: !Ref CognitoBackupUserPoolSecondaryTable
          USER_POOL_ID: !Ref UserPool
          BACKUP_TTL_DAYS: "90"
      Policies:
        - Version: "2012-10-17"
          Statement:
            - Effect: Allow
              Action:
                - cognito-idp:ListUsers
              Resource: !GetAtt UserPool.Arn
            - Effect: Allow
              Action:
                - dynamodb:BatchWriteItem
                - dynamodb:PutItem
              Resource:
                - !GetAtt CognitoBackupUserPoolTable.Arn
                - !GetAtt CognitoBackupUserPoolSecondaryTable.Arn
      Events:
        BackupSchedule:
          Type: Schedule
          Properties:
            Schedule: !Ref BackupScheduleExpression
            Name: !Sub "${Environment}-CognitoBackupSchedule"
            Description: "Periodic backup of Cognito User Pool data to DynamoDB"
            Enabled: true

  ## =========================
  ## EventBridge Resources
  ## =========================
  JobsEventBus:
    Type: AWS::Events::EventBus
    Properties:
      Name: !Sub "${Environment}-freelance-jobs-events"

  ## =========================
  ## SNS Topic for Notifications
  ## =========================
  JobNotificationsTopic:
    Type: AWS::SNS::Topic
    Properties:
      TopicName: !Sub "${Environment}-job-notifications"
      DisplayName: "Job Platform Notifications"

  ## =========================
  ## Job Expiry System
  ## =========================
  JobExpiryQueue:
    Type: AWS::SQS::Queue
    Properties:
      QueueName: !Sub "${Environment}-job-expiry-queue.fifo"
      FifoQueue: true
      ContentBasedDeduplication: false
      MessageRetentionPeriod: 1209600  # 14 days
      VisibilityTimeout: 300    # 5 minutes
      RedrivePolicy:
        deadLetterTargetArn: !GetAtt JobExpiryDeadLetterQueue.Arn
        maxReceiveCount: 3

  JobExpiryDeadLetterQueue:
    Type: AWS::SQS::Queue
    Properties:
      QueueName: !Sub "${Environment}-job-expiry-dlq.fifo"
      FifoQueue: true
      MessageRetentionPeriod: 1209600  # 14 days

  ## =========================
  ## Job Timeout System
  ## =========================
  JobTimeoutQueue:
    Type: AWS::SQS::Queue
    Properties:
      QueueName: !Sub "${Environment}-job-timeout-queue.fifo"
      FifoQueue: true
      ContentBasedDeduplication: false
      MessageRetentionPeriod: 1209600  # 14 days
      VisibilityTimeout: 300    # 5 minutes
      RedrivePolicy:
        deadLetterTargetArn: !GetAtt JobTimeoutDeadLetterQueue.Arn
        maxReceiveCount: 3

  JobTimeoutDeadLetterQueue:
    Type: AWS::SQS::Queue
    Properties:
      QueueName: !Sub "${Environment}-job-timeout-dlq.fifo"
      FifoQueue: true
      MessageRetentionPeriod: 1209600  # 14 days


  #### Payment Processing Lambda Function
  PaymentProcessorFunction:
    Type: AWS::Serverless::Function
    Properties:
      FunctionName: !Sub "${Environment}-PaymentProcessor"
      CodeUri: payment/
      Handler: com.freelance.payment.PaymentProcessorHandler::handleRequest
      Runtime: java17
      Timeout: 60
      MemorySize: 512
      Environment:
        Variables:
          PAYMENT_RECORDS_TABLE: !Ref PaymentRecordsTable
          ACCOUNTS_TABLE: !Ref AccountsTable
      Policies:
        - Version: "2012-10-17"
          Statement:
            - Effect: Allow
              Action:
                - dynamodb:PutItem
                - dynamodb:UpdateItem
                - dynamodb:GetItem
              Resource:
                - !GetAtt PaymentRecordsTable.Arn
                - !GetAtt AccountsTable.Arn
      Events:
        PaymentTrigger:
          Type: CloudWatchEvent
          Properties:
            EventBusName: !Ref JobsEventBus
            Pattern:
              source: [ "jobs-service" ]
              detail-type: [ "job.approved" ]


  ## =========================
  ## Categories Lambda Functions
  ## =========================
  CreateCategoryFunction:
    Type: AWS::Serverless::Function
    Properties:
      FunctionName: !Sub "${Environment}-CreateCategory"
      CodeUri: categories/
      Handler: com.freelance.categories.CreateCategoryHandler::handleRequest
      Environment:
        Variables:
          CATEGORIES_TABLE_NAME: !Ref CategoriesTable
      Policies:
        - DynamoDBCrudPolicy:
            TableName: !Ref CategoriesTable

  GetCategoriesFunction:
    Type: AWS::Serverless::Function
    Properties:
      FunctionName: !Sub "${Environment}-GetCategories"
      CodeUri: categories/
      Handler: com.freelance.categories.GetCategoriesHandler::handleRequest
      Environment:
        Variables:
          CATEGORIES_TABLE_NAME: !Ref CategoriesTable
      Policies:
        - DynamoDBReadPolicy:
            TableName: !Ref CategoriesTable

  CategoryStreamProcessorFunction:
    Type: AWS::Serverless::Function
    Properties:
      FunctionName: !Sub "${Environment}-CategoryStreamProcessor"
      CodeUri: categories/
      Handler: com.freelance.categories.CategoryStreamProcessor::handleRequest
      Environment:
        Variables:
          CATEGORIES_TABLE_NAME: !Ref CategoriesTable
      Policies:
        - DynamoDBCrudPolicy:
            TableName: !Ref CategoriesTable
        - Statement:
            - Effect: Allow
              Action:
                - sns:CreateTopic
                - sns:GetTopicAttributes
              Resource: "*"
      Events:
        CategoryStreamEvent:
          Type: DynamoDB
          Properties:
            Stream: !GetAtt CategoriesTable.StreamArn
            StartingPosition: TRIM_HORIZON
            BatchSize: 10
            MaximumBatchingWindowInSeconds: 5

  ## =========================
  ## Jobs Lambda Functions
  ## =========================
  JobRouterFunction:
    Type: AWS::Serverless::Function
    Properties:
      FunctionName: !Sub "${Environment}-JobRouter"
      CodeUri: jobs/
      Handler: com.freelance.jobs.shared.JobRouter::handleRequest
      Timeout: 60
      Environment:
        Variables:
          JOBS_TABLE_NAME: !Ref JobsTable
          CATEGORIES_TABLE_NAME: !Ref CategoriesTable
          EVENT_BUS_NAME: !Ref JobsEventBus
          AWS_ACCOUNT_ID: !Ref AWS::AccountId
      Policies:
        - DynamoDBCrudPolicy:
            TableName: !Ref JobsTable
        - DynamoDBReadPolicy:
            TableName: !Ref CategoriesTable
        - Statement:
            - Effect: Allow
              Action:
                - events:PutEvents
              Resource: !GetAtt JobsEventBus.Arn

  ## Lambda Permissions for API Gateway
  JobRouterInvokePermission:
    Type: AWS::Lambda::Permission
    Properties:
      FunctionName: !Ref JobRouterFunction
      Action: lambda:InvokeFunction
      Principal: apigateway.amazonaws.com
      SourceArn: !Sub "arn:aws:execute-api:${AWS::Region}:${AWS::AccountId}:${FreelancePlatformApi}/*/*"

  CreateCategoryInvokePermission:
    Type: AWS::Lambda::Permission
    Properties:
      FunctionName: !Ref CreateCategoryFunction
      Action: lambda:InvokeFunction
      Principal: apigateway.amazonaws.com
      SourceArn: !Sub "arn:aws:execute-api:${AWS::Region}:${AWS::AccountId}:${FreelancePlatformApi}/*/POST/categories"

  GetCategoriesInvokePermission:
    Type: AWS::Lambda::Permission
    Properties:
      FunctionName: !Ref GetCategoriesFunction
      Action: lambda:InvokeFunction
      Principal: apigateway.amazonaws.com
      SourceArn: !Sub "arn:aws:execute-api:${AWS::Region}:${AWS::AccountId}:${FreelancePlatformApi}/*/GET/categories"

  HealthCheckFunction:
    Type: AWS::Serverless::Function
    Properties:
      FunctionName: !Sub "${Environment}-HealthCheck"
      CodeUri: health/
      Handler: com.freelance.health.HealthCheckHandler::handleRequest
      Runtime: java17
      MemorySize: 512
      Timeout: 30
      Events:
        HealthCheckApi:
          Type: Api
          Properties:
            RestApiId: !Ref FreelancePlatformApi
            Path: /health
            Method: GET

  ## =========================
  ## Event Processor Functions
  ## =========================
  JobCreatedProcessorFunction:
    Type: AWS::Serverless::Function
    Properties:
      FunctionName: !Sub "${Environment}-JobCreatedProcessor"
      CodeUri: jobs/
      Handler: com.freelance.jobs.events.processors.NotifyJobCategorySubscribersHandler::handleRequest
      Policies:
        - Statement:
            - Effect: Allow
              Action:
                - sns:Publish
              Resource: "*"
      Events:
        JobCreatedEvent:
          Type: CloudWatchEvent
          Properties:
            EventBusName: !Ref JobsEventBus
            Pattern:
              source: ["jobs-service"]
              detail-type: ["job.created"]

  ## Job Notification Handler
  JobNotificationHandler:
    Type: AWS::Serverless::Function
    Properties:
      FunctionName: !Sub "${Environment}-JobNotificationHandler"
      CodeUri: jobs/
      Handler: com.freelance.jobs.notifications.JobNotificationHandler::handleRequest
      Environment:
        Variables:
          USER_POOL_ID: !Ref UserPool
          FROM_EMAIL_ADDRESS: "noreply@freelanceplatform.com"
      Policies:
        - Statement:
            - Effect: Allow
              Action:
                - ses:SendEmail
                - ses:SendRawEmail
              Resource: "*"
        - Statement:
            - Effect: Allow
              Action:
                - cognito-idp:AdminGetUser
              Resource: !Sub "arn:aws:cognito-idp:${AWS::Region}:${AWS::AccountId}:userpool/${UserPool}"
            - Effect: Allow
              Action:
                - dynamodb:GetItem
              Resource: !Sub "arn:aws:dynamodb:${AWS::Region}:${AWS::AccountId}:table/${UsersTableName}"
      Events:
        NotificationTopic:
          Type: SNS
          Properties:
            Topic: !Ref JobNotificationsTopic

  ###### Payment Notification Handler
  PaymentNotificationHandlerFunction:
    Type: AWS::Serverless::Function
    Properties:
      FunctionName: !Sub "${Environment}-PaymentNotificationHandler"
      CodeUri: payment/
      Handler: com.freelance.payment.notifications.PaymentNotificationHandler::handleRequest
      Environment:
        Variables:
          USERS_TABLE_NAME: !Ref UsersTableName
          FROM_EMAIL_ADDRESS: "noreply@freelanceplatform.com"
          NOTIFICATION_TOPIC_ARN: !Ref JobNotificationsTopic
      Policies:
        - Statement:
            - Effect: Allow
              Action:
                - ses:SendEmail
                - ses:SendRawEmail
              Resource: "*"
        - Statement:
            - Effect: Allow
              Action:
                - dynamodb:GetItem
              Resource: !Sub "arn:aws:dynamodb:${AWS::Region}:${AWS::AccountId}:table/${UsersTableName}"
        - Statement:
            - Effect: Allow
              Action:
                - sns:Publish
              Resource: !Ref JobNotificationsTopic
      Events:
        PaymentNotificationTopic:
          Type: SNS
          Properties:
            Topic: !Ref JobNotificationsTopic

  ## Event Processors - Forward to Centralized Topic
  JobClaimedProcessorFunction:
    Type: AWS::Serverless::Function
    Properties:
      FunctionName: !Sub "${Environment}-JobClaimedProcessor"
      CodeUri: jobs/
      Handler: com.freelance.jobs.events.processors.JobClaimedProcessor::handleRequest
      Environment:
        Variables:
          NOTIFICATION_TOPIC_ARN: !Ref JobNotificationsTopic
      Policies:
        - Statement:
            - Effect: Allow
              Action:
                - sns:Publish
              Resource: !Ref JobNotificationsTopic
      Events:
        JobClaimedEvent:
          Type: CloudWatchEvent
          Properties:
            EventBusName: !Ref JobsEventBus
            Pattern:
              source: ["jobs-service"]
              detail-type: ["job.claimed"]

  JobSubmittedProcessorFunction:
    Type: AWS::Serverless::Function
    Properties:
      FunctionName: !Sub "${Environment}-JobSubmittedProcessor"
      CodeUri: jobs/
      Handler: com.freelance.jobs.events.processors.JobSubmittedProcessor::handleRequest
      Environment:
        Variables:
          NOTIFICATION_TOPIC_ARN: !Ref JobNotificationsTopic
      Policies:
        - Statement:
            - Effect: Allow
              Action:
                - sns:Publish
              Resource: !Ref JobNotificationsTopic
      Events:
        JobSubmittedEvent:
          Type: CloudWatchEvent
          Properties:
            EventBusName: !Ref JobsEventBus
            Pattern:
              source: ["jobs-service"]
              detail-type: ["job.submitted"]

  JobApprovedProcessorFunction:
    Type: AWS::Serverless::Function
    Properties:
      FunctionName: !Sub "${Environment}-JobApprovedProcessor"
      CodeUri: jobs/
      Handler: com.freelance.jobs.events.processors.JobApprovedProcessor::handleRequest
      Environment:
        Variables:
          NOTIFICATION_TOPIC_ARN: !Ref JobNotificationsTopic
      Policies:
        - Statement:
            - Effect: Allow
              Action:
                - sns:Publish
              Resource: !Ref JobNotificationsTopic
      Events:
        JobApprovedEvent:
          Type: CloudWatchEvent
          Properties:
            EventBusName: !Ref JobsEventBus
            Pattern:
              source: ["jobs-service"]
              detail-type: ["job.approved"]

  JobRejectedProcessorFunction:
    Type: AWS::Serverless::Function
    Properties:
      FunctionName: !Sub "${Environment}-JobRejectedProcessor"
      CodeUri: jobs/
      Handler: com.freelance.jobs.events.processors.JobRejectedProcessor::handleRequest
      Environment:
        Variables:
          NOTIFICATION_TOPIC_ARN: !Ref JobNotificationsTopic
      Policies:
        - Statement:
            - Effect: Allow
              Action:
                - sns:Publish
              Resource: !Ref JobNotificationsTopic
      Events:
        JobRejectedEvent:
          Type: CloudWatchEvent
          Properties:
            EventBusName: !Ref JobsEventBus
            Pattern:
              source: ["jobs-service"]
              detail-type: ["job.rejected"]

  ## =========================
  ## Scheduler Functions
  ## =========================
  JobExpiryScannerFunction:
    Type: AWS::Serverless::Function
    Properties:
      FunctionName: !Sub "${Environment}-JobExpiryScanner"
      CodeUri: jobs/
      Handler: com.freelance.jobs.schedulers.JobExpiryScanner::handleRequest
      Timeout: 300  # 5 minutes
      Environment:
        Variables:
          JOBS_TABLE_NAME: !Ref JobsTable
          JOB_EXPIRY_QUEUE_URL: !Ref JobExpiryQueue
      Policies:
        - DynamoDBCrudPolicy:
            TableName: !Ref JobsTable
        - Statement:
            - Effect: Allow
              Action:
                - sqs:SendMessage
              Resource: !GetAtt JobExpiryQueue.Arn
      Events:
        ExpirySchedule:
          Type: Schedule
          Properties:
            Schedule: "rate(5 minutes)"
            Description: "Trigger job expiry scanner every 5 minutes"

  JobExpiryProcessorFunction:
    Type: AWS::Serverless::Function
    Properties:
      FunctionName: !Sub "${Environment}-JobExpiryProcessor"
      CodeUri: jobs/
      Handler: com.freelance.jobs.schedulers.processors.JobExpiryProcessor::handleRequest
      Timeout: 60
      Environment:
        Variables:
          NOTIFICATION_TOPIC_ARN: !Ref JobNotificationsTopic
      Policies:
        - Statement:
            - Effect: Allow
              Action:
                - sns:Publish
              Resource: !Ref JobNotificationsTopic
      Events:
        ExpiryQueue:
          Type: SQS
          Properties:
            Queue: !GetAtt JobExpiryQueue.Arn
            BatchSize: 10

  JobTimeoutScannerFunction:
    Type: AWS::Serverless::Function
    Properties:
      FunctionName: !Sub "${Environment}-JobTimeoutScanner"
      CodeUri: jobs/
      Handler: com.freelance.jobs.schedulers.JobTimeoutScanner::handleRequest
      Timeout: 300
      Environment:
        Variables:
          JOBS_TABLE_NAME: !Ref JobsTable
          JOB_TIMEOUT_QUEUE_URL: !Ref JobTimeoutQueue
      Policies:
        - DynamoDBCrudPolicy:
            TableName: !Ref JobsTable
        - Statement:
            - Effect: Allow
              Action:
                - sqs:SendMessage
              Resource: !GetAtt JobTimeoutQueue.Arn
      Events:
        TimeoutSchedule:
          Type: Schedule
          Properties:
            Schedule: "rate(2 minutes)"
            Description: "Trigger job timeout scanner every 2 minutes"

  JobTimeoutProcessorFunction:
    Type: AWS::Serverless::Function
    Properties:
      FunctionName: !Sub "${Environment}-JobTimeoutProcessor"
      CodeUri: jobs/
      Handler: com.freelance.jobs.schedulers.processors.JobTimeoutProcessor::handleRequest
      Timeout: 60
      Environment:
        Variables:
          NOTIFICATION_TOPIC_ARN: !Ref JobNotificationsTopic
      Policies:
        - Statement:
            - Effect: Allow
              Action:
                - sns:Publish
              Resource: !Ref JobNotificationsTopic
      Events:
        TimeoutQueue:
          Type: SQS
          Properties:
            Queue: !GetAtt JobTimeoutQueue.Arn
            BatchSize: 10

  ###################################
  # DynamoDB Tables
  ###################################
  UsersTable:
    Type: AWS::DynamoDB::Table
    Properties:
      TableName: !Sub "UsersTable-${Environment}"
      BillingMode: PAY_PER_REQUEST
      PointInTimeRecoverySpecification:
        PointInTimeRecoveryEnabled: true
      AttributeDefinitions:
        - AttributeName: userId
          AttributeType: S
        - AttributeName: email
          AttributeType: S
      KeySchema:
        - AttributeName: userId
          KeyType: HASH
      GlobalSecondaryIndexes:
        - IndexName: EmailIndex
          KeySchema:
            - AttributeName: email
              KeyType: HASH
          Projection:
            ProjectionType: ALL
      SSESpecification:
        SSEEnabled: true
      Tags:
        - Key: Environment
          Value: !Ref Environment
        - Key: Project
          Value: FreelancePlatform

  AccountsTable:
    Type: AWS::DynamoDB::Table
    Properties:
      TableName: !Sub "AccountsTable-${Environment}"
      PointInTimeRecoverySpecification:
        PointInTimeRecoveryEnabled: true
      AttributeDefinitions:
        - AttributeName: userId
          AttributeType: S
        - AttributeName: accountNumber
          AttributeType: S
      KeySchema:
        - AttributeName: userId
          KeyType: HASH
      BillingMode: PAY_PER_REQUEST
      GlobalSecondaryIndexes:
        - IndexName: AccountNumberIndex
          KeySchema:
            - AttributeName: accountNumber
              KeyType: HASH
          Projection:
            ProjectionType: ALL
      SSESpecification:
        SSEEnabled: true
      Tags:
        - Key: Environment
          Value: !Ref Environment
        - Key: Project
          Value: FreelancePlatform

  ###################################
  # SNS Topic for Job Alerts
  ###################################
  JobAlertsTopic:
    Type: AWS::SNS::Topic
    Properties:
      TopicName: !Sub "JobAlertsTopic-${Environment}"

  ###################################
  # Cognito User Pool, Groups(Roles) and Client
  ###################################
  UserPool:
    Type: AWS::Cognito::UserPool
    Properties:
      UserPoolName: !Sub "FreelancePlatformUserPool-${Environment}"
      AutoVerifiedAttributes:
        - email
      UsernameAttributes:
        - email
      LambdaConfig:
        PostConfirmation: !GetAtt PostConfirmationLambda.Arn
      Schema:
        - Name: email
          AttributeDataType: String
          Mutable: false
          Required: true
        - Name: given_name
          AttributeDataType: String
          Mutable: true
          Required: true
        - Name: family_name
          AttributeDataType: String
          Mutable: true
          Required: true
        - Name: middle_name
          AttributeDataType: String
          Mutable: true
        - Name: job_category_ids
          AttributeDataType: String
          Mutable: true
        - Name: phone_number
          AttributeDataType: String
          Mutable: true

  UserPoolClient:
    Type: AWS::Cognito::UserPoolClient
    Properties:
      ClientName: !Sub "FreelancePlatformUserPoolClient-${Environment}"
      UserPoolId: !Ref UserPool
      GenerateSecret: false
      ExplicitAuthFlows:
        - ALLOW_USER_PASSWORD_AUTH
        - ALLOW_REFRESH_TOKEN_AUTH
        - ALLOW_USER_SRP_AUTH
      SupportedIdentityProviders:
        - COGNITO
      PreventUserExistenceErrors: ENABLED
      CallbackURLs:
        - https://www.example.com/callback   # for local testing
      LogoutURLs:
        - https://www.example.com/logout     # for local testing
      AllowedOAuthFlows:
        - code
        - implicit
      AllowedOAuthScopes:
        - email
        - openid
        - profile
      AllowedOAuthFlowsUserPoolClient: true

  UserGroup:
    Type: AWS::Cognito::UserPoolGroup
    Properties:
      GroupName: USER
      Precedence: 2
      UserPoolId: !Ref UserPool
      Description: "Regular users of the platform"

  AdminGroup:
    Type: AWS::Cognito::UserPoolGroup
    Properties:
      GroupName: ADMIN
      Precedence: 1
      UserPoolId: !Ref UserPool
      Description: "Platform administrators"

  UserPoolDomain:
    Type: AWS::Cognito::UserPoolDomain
    Properties:
      Domain: !Sub "freelance-platform-${Environment}-${AWS::AccountId}"
      UserPoolId: !Ref UserPool

  ###################################
  # Lambda Functions
  ###################################
  PostConfirmationLambda:
    Type: AWS::Serverless::Function
    Properties:
      FunctionName: !Sub "PostConfirmationLambda-${Environment}"
      CodeUri: authentication/
      Handler: com.freelanceplatform.handlers.users.PostConfirmationHandler::handleRequest
      Policies:
        - Statement:
            - Effect: Allow
              Action:
                - states:StartExecution
              Resource: !Ref UserOnboardingStateMachine
            - Effect: Allow
              Action:
                - cognito-idp:AdminAddUserToGroup
              Resource: !Sub "arn:aws:cognito-idp:${AWS::Region}:${AWS::AccountId}:userpool/*"
            - Effect: Allow
              Action:
                - logs:CreateLogGroup
                - logs:CreateLogStream
                - logs:PutLogEvents
              Resource: "*"
      Environment:
        Variables:
          STATE_MACHINE_ARN: !Ref UserOnboardingStateMachine
          ENVIRONMENT: !Ref Environment

  # Allow Cognito to invoke PostConfirmation Lambda
  LambdaPermissionForCognito:
    Type: AWS::Lambda::Permission
    Properties:
      FunctionName: !GetAtt PostConfirmationLambda.Arn
      Action: lambda:InvokeFunction
      Principal: cognito-idp.amazonaws.com
      SourceArn: !GetAtt UserPool.Arn

  GenerateUserIdLambda:
    Type: AWS::Serverless::Function
    Properties:
      FunctionName: !Sub "GenerateUserIdLambda-${Environment}"
      CodeUri: authentication/
      Handler: com.freelanceplatform.handlers.users.GenerateUserIdHandler::handleRequest
      Environment:
        Variables:
          ENVIRONMENT: !Ref Environment

  SaveUserDataLambda:
    Type: AWS::Serverless::Function
    Properties:
      FunctionName: !Sub "SaveUserDataLambda-${Environment}"
      CodeUri: authentication/
      Handler: com.freelanceplatform.handlers.users.SaveUserDataHandler::handleRequest
      Policies:
        - DynamoDBCrudPolicy:
            TableName: !Ref UsersTable
      Environment:
        Variables:
          USERS_TABLE: !Ref UsersTable
          ENVIRONMENT: !Ref Environment

  CreateAccountLambda:
    Type: AWS::Serverless::Function
    Properties:
      FunctionName: !Sub "CreateAccountLambda-${Environment}"
      CodeUri: authentication/
      Handler: com.freelanceplatform.handlers.users.CreateAccountHandler::handleRequest
      Policies:
        - DynamoDBCrudPolicy:
            TableName: !Ref AccountsTable
      Environment:
        Variables:
          ACCOUNTS_TABLE: !Ref AccountsTable
          ENVIRONMENT: !Ref Environment

  SubscribeUserToSNSLambda:
    Type: AWS::Serverless::Function
    Properties:
      FunctionName: !Sub "SubscribeUserToSNSLambda-${Environment}"
      CodeUri: authentication/
      Handler: com.freelanceplatform.handlers.users.SubscribeUserToSNSHandler::handleRequest
      Policies:
        - Statement:
            - Effect: Allow
              Action:
                - sns:Subscribe
              Resource: "*"
        - Statement:
            - Effect: Allow
              Action:
                - dynamodb:GetItem
                - dynamodb:BatchGetItem
              Resource: !GetAtt CategoriesTable.Arn
      Environment:
        Variables:
          CATEGORIES_TABLE: !Ref CategoriesTable
          ENVIRONMENT: !Ref Environment

  DeleteUserHandler:
    Type: AWS::Serverless::Function
    Properties:
      FunctionName: !Sub "DeleteUserHandler-${Environment}"
      CodeUri: authentication/
      Handler: com.freelanceplatform.handlers.users.DeleteUserHandler::handleRequest
      Policies:
        - DynamoDBCrudPolicy:
            TableName: !Ref UsersTable
        - DynamoDBCrudPolicy:
            TableName: !Ref AccountsTable
      Environment:
        Variables:
          USERS_TABLE: !Ref UsersTable
          ACCOUNTS_TABLE: !Ref AccountsTable
          ENVIRONMENT: !Ref Environment

  ###################################
  # Step Functions
  ###################################
  UserOnboardingStateMachine:
    Type: AWS::Serverless::StateMachine
    Properties:
      Name: !Sub "UserOnboardingWorkflow-${Environment}"
      Definition:
        Comment: "User onboarding after Cognito signup"
        StartAt: GenerateUserId
        States:
          GenerateUserId:
            Type: Task
            Resource: !GetAtt GenerateUserIdLambda.Arn
            Next: SaveUserData
          SaveUserData:
            Type: Task
            Resource: !GetAtt SaveUserDataLambda.Arn
            Next: CreateAccount
          CreateAccount:
            Type: Task
            Resource: !GetAtt CreateAccountLambda.Arn
            Next: SubscribeUserToSNS
          SubscribeUserToSNS:
            Type: Task
            Resource: !GetAtt SubscribeUserToSNSLambda.Arn
            End: true
      Policies:
        - LambdaInvokePolicy:
            FunctionName: !Ref GenerateUserIdLambda
        - LambdaInvokePolicy:
            FunctionName: !Ref SaveUserDataLambda
        - LambdaInvokePolicy:
            FunctionName: !Ref CreateAccountLambda
        - LambdaInvokePolicy:
            FunctionName: !Ref SubscribeUserToSNSLambda

  UserDeletionCleanupStateMachine:
    Type: AWS::Serverless::StateMachine
    Properties:
      Name: !Sub "UserDeletionCleanupWorkflow-${Environment}"
      Definition:
        Comment: "User deletion cleanup after Cognito user removal"
        StartAt: DeleteUserDataAndAccount
        States:
          DeleteUserDataAndAccount:
            Type: Task
            Resource: !GetAtt DeleteUserHandler.Arn
            End: true
      Policies:
        - LambdaInvokePolicy:
            FunctionName: !Ref DeleteUserHandler

  ###################################
  # EventBridge Rule for User Deletion Detection
  ###################################
  UserDeletionEventRule:
    Type: AWS::Events::Rule
    Properties:
      Description: "Trigger cleanup Step Function on Cognito user deletion"
      EventPattern:
        source:
          - aws.cognito-idp
        detail-type:
          - AWS API Call via CloudTrail
        detail:
          eventName:
            - AdminDeleteUser
            - DeleteUser
      Targets:
        - Arn: !Ref UserDeletionCleanupStateMachine
          Id: "UserDeletionStepFunctionTarget"
          RoleArn: !GetAtt EventBridgeInvokeStepFunctionRole.Arn

  EventBridgeInvokeStepFunctionRole:
    Type: AWS::IAM::Role
    Properties:
      AssumeRolePolicyDocument:
        Version: '2012-10-17'
        Statement:
          - Effect: Allow
            Principal:
              Service: events.amazonaws.com
            Action: sts:AssumeRole
      Policies:
        - PolicyName: InvokeStepFunctionPolicy
          PolicyDocument:
            Version: '2012-10-17'
            Statement:
              - Effect: Allow
                Action:
                  - states:StartExecution
                Resource:
                  - !Ref UserDeletionCleanupStateMachine
                  - !Ref UserOnboardingStateMachine

  ## =========================
  ## DynamoDB Backup Selection
  ## =========================
  DynamoDBBackupSelection:
    Type: AWS::Backup::BackupSelection
    Properties:
      BackupPlanId: !Ref DynamoDBBackupPlan
      BackupSelection:
        SelectionName: !Sub "${Environment}-DynamoDB-Tables"
        IamRoleArn: !GetAtt BackupServiceRole.Arn
        Resources:
          - !Sub "arn:aws:dynamodb:${AWS::Region}:${AWS::AccountId}:table/${CategoriesTable}"
          - !Sub "arn:aws:dynamodb:${AWS::Region}:${AWS::AccountId}:table/${JobsTable}"
          - !Sub "arn:aws:dynamodb:${AWS::Region}:${AWS::AccountId}:table/${ClaimsTable}"
          - !Sub "arn:aws:dynamodb:${AWS::Region}:${AWS::AccountId}:table/${UsersTable}"
          - !Sub "arn:aws:dynamodb:${AWS::Region}:${AWS::AccountId}:table/${AccountsTable}"
          - !Sub "arn:aws:dynamodb:${AWS::Region}:${AWS::AccountId}:table/${PaymentRecordsTable}"
          - !Sub "arn:aws:dynamodb:${AWS::Region}:${AWS::AccountId}:table/${CognitoBackupUserPoolTable}"
          - !Sub "arn:aws:dynamodb:${AWS::Region}:${AWS::AccountId}:table/${CognitoBackupUserPoolSecondaryTable}"

  JobAdminRouterFunction:
    Type: AWS::Serverless::Function
    Properties:
      FunctionName: !Sub "${Environment}-JobAdminRouter"
      CodeUri: admin/
      Handler: com.freelance.admin.shared.JobAdminRouter::handleRequest
      Timeout: 60
      Environment:
        Variables:
          JOBS_TABLE_NAME: !Ref JobsTable
          CATEGORIES_TABLE_NAME: !Ref CategoriesTable
          EVENT_BUS_NAME: !Ref JobsEventBus
          AWS_ACCOUNT_ID: !Ref AWS::AccountId
      Policies:
        - DynamoDBCrudPolicy:
            TableName: !Ref JobsTable
        - DynamoDBReadPolicy:
            TableName: !Ref CategoriesTable
        - Statement:
            - Effect: Allow
              Action:
                - events:PutEvents
              Resource: !GetAtt JobsEventBus.Arn
            - Effect: Allow
              Action:
                - cognito-idp:AdminListGroupsForUser
              Resource: !GetAtt UserPool.Arn
<<<<<<< HEAD
=======
      Events:
        AdminApi:
          Type: Api
          Properties:
            RestApiId: !Ref FreelancePlatformApi
            Path: /admin/job/{proxy+}
            Method: ANY
>>>>>>> 6db531a1


Outputs:
  ## Unified API Gateway Output
  FreelancePlatformApiUrl:
    Description: "Unified Freelance Platform API URL"
    Value: !Sub "https://${FreelancePlatformApi}.execute-api.${AWS::Region}.amazonaws.com/Prod"
    Export:
      Name: !Sub "${Environment}-freelance-api-url"

  HealthCheckUrl:
    Description: "Health check endpoint URL"
    Value: !Sub "https://${FreelancePlatformApi}.execute-api.${AWS::Region}.amazonaws.com/dev/health"
    Export:
      Name: !Sub "${Environment}-health-check-url"

  FreelancePlatformApiId:
    Description: "API Gateway ID"
    Value: !Ref FreelancePlatformApi
    Export:
      Name: !Sub "${Environment}-freelance-api-id"

  ## Table Outputs
  CategoriesTableName:
    Description: "Categories DynamoDB Table Name"
    Value: !Ref CategoriesTable
    Export:
      Name: !Sub "${Environment}-categories-table-name"

  CategoriesTableArn:
    Description: "Categories DynamoDB Table ARN"
    Value: !GetAtt CategoriesTable.Arn
    Export:
      Name: !Sub "${Environment}-categories-table-arn"

  JobsTableName:
    Description: "Jobs DynamoDB Table Name"
    Value: !Ref JobsTable
    Export:
      Name: !Sub "${Environment}-jobs-table-name"

  JobsTableArn:
    Description: "Jobs DynamoDB Table ARN"
    Value: !GetAtt JobsTable.Arn
    Export:
      Name: !Sub "${Environment}-jobs-table-arn"

  PaymentRecordsTableName:
    Description: "Payment Records DynamoDB Table Name"
    Value: !Ref PaymentRecordsTable
    Export:
      Name: !Sub "${Environment}-payment-records-table-name"

  PaymentRecordsTableArn:
    Description: "Payment Records DynamoDB Table ARN"
    Value: !GetAtt PaymentRecordsTable.Arn
    Export:
      Name: !Sub "${Environment}-payment-records-table-arn"

  ClaimsTableName:
    Description: "Claims DynamoDB Table Name"
    Value: !Ref ClaimsTable
    Export:
      Name: !Sub "${Environment}-claims-table-name"

  UsersTableName:
    Description: "Users DynamoDB Table Name"
    Value: !Ref UsersTableName

  ## EventBridge Outputs
  JobsEventBusName:
    Description: "EventBridge Custom Bus for Jobs Events"
    Value: !Ref JobsEventBus
    Export:
      Name: !Sub "${Environment}-jobs-event-bus-name"

  JobsEventBusArn:
    Description: "EventBridge Custom Bus ARN for Jobs Events"
    Value: !GetAtt JobsEventBus.Arn
    Export:
      Name: !Sub "${Environment}-jobs-event-bus-arn"

  ## Notification System Outputs
  JobNotificationsTopicArn:
    Description: "Centralized Job Notifications SNS Topic ARN"
    Value: !Ref JobNotificationsTopic
    Export:
      Name: !Sub "${Environment}-job-notifications-topic-arn"

  ## Job Management System Outputs
  JobExpiryQueueUrl:
    Description: "SQS Queue URL for Job Expiry Processing"
    Value: !Ref JobExpiryQueue
    Export:
      Name: !Sub "${Environment}-job-expiry-queue-url"

  JobTimeoutQueueUrl:
    Description: "SQS Queue URL for Job Timeout Processing"
    Value: !Ref JobTimeoutQueue
    Export:
      Name: !Sub "${Environment}-job-timeout-queue-url"

  ## User Management Outputs
  UserPoolId:
    Description: "Cognito User Pool Id"
    Value: !Ref UserPool
    Export:
      Name: !Sub "FreelancePlatform-UserPoolId-${Environment}"

  UserPoolClientId:
    Description: "Cognito User Pool Client Id"
    Value: !Ref UserPoolClient
    Export:
      Name: !Sub "FreelancePlatform-UserPoolClientId-${Environment}"

  UserOnboardingStateMachineArn:
    Description: "ARN of User Onboarding Step Function"
    Value: !Ref UserOnboardingStateMachine
    Export:
      Name: !Sub "FreelancePlatform-UserOnboardingSFNArn-${Environment}"

  UserDeletionCleanupStateMachineArn:
    Description: "ARN of User Deletion Cleanup Step Function"
    Value: !Ref UserDeletionCleanupStateMachine
    Export:
      Name: !Sub "FreelancePlatform-UserDeletionCleanupSFNArn-${Environment}"

  CognitoHostedUiUrl:
    Description: "Cognito Hosted UI Login URL"
    Value: !Sub "https://${UserPoolDomain}.auth.${AWS::Region}.amazoncognito.com/login?client_id=${UserPoolClient}&response_type=token&scope=email+openid+profile&redirect_uri=https://www.example.com/callback"
    Export:
      Name: !Sub "FreelancePlatform-HostedUiUrl-${Environment}"

  ## Backup System Outputs
  DynamoDBBackupVaultName:
    Description: "DynamoDB Backup Vault Name"
    Value: !Ref DynamoDBBackupVault
    Export:
      Name: !Sub "${Environment}-dynamodb-backup-vault"

  DynamoDBBackupPlanName:
    Description: "DynamoDB Backup Plan Name"
    Value: !Ref DynamoDBBackupPlan
    Export:
      Name: !Sub "${Environment}-dynamodb-backup-plan"

  CognitoBackupPrimaryTableName:
    Description: "Primary Cognito User Pool Backup Table"
    Value: !Ref CognitoBackupUserPoolTable
    Export:
      Name: !Sub "${Environment}-cognito-backup-primary-table"

  CognitoBackupSecondaryTableName:
    Description: "Secondary Cognito User Pool Backup Table"
    Value: !Ref CognitoBackupUserPoolSecondaryTable
    Export:
      Name: !Sub "${Environment}-cognito-backup-secondary-table"

  CognitoBackupFunctionName:
    Description: "Cognito Backup Lambda Function Name"
    Value: !Ref CognitoBackupFunction
    Export:
      Name: !Sub "${Environment}-cognito-backup-function"<|MERGE_RESOLUTION|>--- conflicted
+++ resolved
@@ -1512,16 +1512,6 @@
               Action:
                 - cognito-idp:AdminListGroupsForUser
               Resource: !GetAtt UserPool.Arn
-<<<<<<< HEAD
-=======
-      Events:
-        AdminApi:
-          Type: Api
-          Properties:
-            RestApiId: !Ref FreelancePlatformApi
-            Path: /admin/job/{proxy+}
-            Method: ANY
->>>>>>> 6db531a1
 
 
 Outputs:
